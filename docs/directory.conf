--- conflicted
+++ resolved
@@ -1,10 +1,7 @@
 laika.navigationOrder = [
   index.md
-<<<<<<< HEAD
   introduction
   files
-=======
   wiki
->>>>>>> 272696b7
   processes
 ]